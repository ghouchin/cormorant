# -*- coding: utf-8 -*-
from __future__ import unicode_literals

import os


extensions = [
    'sphinx.ext.autodoc',
    'sphinx.ext.coverage',
    'sphinx.ext.extlinks',
    'sphinx.ext.ifconfig',
    'sphinx.ext.mathjax',
    'sphinx.ext.napoleon',
    'sphinx.ext.viewcode',
<<<<<<< HEAD
    'sphinx.ext.graphviz'
    # 'sphinxcontrib.plantuml'
]

=======
    'sphinx.ext.graphviz',
    'sphinx.ext.intersphinx'
    # 'sphinxcontrib.plantuml'
]

intersphinx_mapping = {
            'python': ('https://docs.python.org/', None),
            'numpy': ('https://docs.scipy.org/doc/numpy/', None),
            'PyTorch': ('https://pytorch.org/docs/master/', None)
                }
>>>>>>> 470d0862
#    'sphinx.ext.autosummary',
#    'sphinx.ext.todo',
#    'sphinx.ext.doctest',
if os.getenv('SPELLCHECK'):
    extensions += 'sphinxcontrib.spelling',
    spelling_show_suggestions = True
    spelling_lang = 'en_US'

show_authors = False

source_suffix = '.rst'
master_doc = 'index'
project = u'cormorant'
year = '2019'
author = u'Brandon Anderson'
copyright = '{0}, {1}'.format(year, author)
version = release = u'0.1.0'

pygments_style = 'trac'
templates_path = ['.']
# extlinks = {
#     'issue': ('https://github.com/DiffusionMapsAcademics/pydiffmap/issues/%s', '#')
#     'pr': ('https://github.com/DiffusionMapsAcademics/pydiffmap/pull/%s', 'PR #'),
# }
# on_rtd is whether we are on readthedocs.org
on_rtd = os.environ.get('READTHEDOCS', None) == 'True'

if not on_rtd:  # only set the theme if we're building docs locally
    html_theme = 'sphinx_rtd_theme'
    # html_theme = 'pytorch_sphinx_theme'

html_use_smartypants = True
html_last_updated_fmt = '%b %d, %Y'
html_split_index = False
html_sidebars = {
    '**': ['searchbox.html', 'globaltoc.html', 'sourcelink.html'],
}
html_short_title = '%s-%s' % (project, version)

napoleon_use_ivar = True
napoleon_use_rtype = False
napoleon_use_param = False<|MERGE_RESOLUTION|>--- conflicted
+++ resolved
@@ -12,12 +12,6 @@
     'sphinx.ext.mathjax',
     'sphinx.ext.napoleon',
     'sphinx.ext.viewcode',
-<<<<<<< HEAD
-    'sphinx.ext.graphviz'
-    # 'sphinxcontrib.plantuml'
-]
-
-=======
     'sphinx.ext.graphviz',
     'sphinx.ext.intersphinx'
     # 'sphinxcontrib.plantuml'
@@ -28,7 +22,6 @@
             'numpy': ('https://docs.scipy.org/doc/numpy/', None),
             'PyTorch': ('https://pytorch.org/docs/master/', None)
                 }
->>>>>>> 470d0862
 #    'sphinx.ext.autosummary',
 #    'sphinx.ext.todo',
 #    'sphinx.ext.doctest',
