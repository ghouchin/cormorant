--- conflicted
+++ resolved
@@ -3,16 +3,11 @@
 from ase.io import read
 #from pytorch_memlab import profile
 
-<<<<<<< HEAD
-=======
-calc = ASEInterface()
-calc.train('test_force.db',force_factor=1., num_epoch=10, batch_size=16, num_channels=3)
->>>>>>> 3dd83f0f
 
 #@profile
 def main():
     calc = ASEInterface()
-    calc.train('small.db',force_factor=1, num_epoch=2, batch_size=10)
+    calc.train('test_force.db',force_factor=1., num_epoch=10, batch_size=16, num_channels=3)
 
 
 
