import numpy as np
from cormorant.ase import ASEInterface
from ase.io import read
#from pytorch_memlab import profile

<<<<<<< HEAD
calc = ASEInterface()
calc.train('same_size.db',force_factor=1., num_epoch=10, batch_size=2)
=======
>>>>>>> 38baabca

#@profile
def main():
    calc = ASEInterface()
    calc.train('test_force.db',force_factor=0, num_epoch=10, batch_size=20, num_channels=3)




    atoms = read('test.traj')
    e_DFT=atoms.get_potential_energy()
    f_DFT=atoms.get_forces()
    print(e_DFT)
    print(f_DFT)
    
    #included_species = []
    #for i in range(len(atoms)):
    #    included_species.append(atoms.numbers[i])
    #included_species = list(np.unique(included_species))

    #calc = ASEInterface.load('../../model/LiNMC.pt', num_species=5, included_species=included_species)

    # atoms=read('/home/ghouchin/ClusterExpansion/cifs/LiNiO2.cif')

    atoms.set_calculator(calc)
    
    print(atoms.get_potential_energy())
    print(atoms.get_forces())
    print("Done!")

<<<<<<< HEAD
print(atoms.get_potential_energy())
print(atoms.get_forces())
print("Done!")
=======

if __name__ == '__main__':
    main()
>>>>>>> 38baabca
<|MERGE_RESOLUTION|>--- conflicted
+++ resolved
@@ -2,12 +2,6 @@
 from cormorant.ase import ASEInterface
 from ase.io import read
 #from pytorch_memlab import profile
-
-<<<<<<< HEAD
-calc = ASEInterface()
-calc.train('same_size.db',force_factor=1., num_epoch=10, batch_size=2)
-=======
->>>>>>> 38baabca
 
 #@profile
 def main():
@@ -38,12 +32,6 @@
     print(atoms.get_forces())
     print("Done!")
 
-<<<<<<< HEAD
-print(atoms.get_potential_energy())
-print(atoms.get_forces())
-print("Done!")
-=======
 
 if __name__ == '__main__':
     main()
->>>>>>> 38baabca
