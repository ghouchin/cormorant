--- conflicted
+++ resolved
@@ -27,11 +27,7 @@
     subtract_thermo : bool, optional
         If True, subtracts the thermochemical energy of the atoms from each molecule in GDB9.
         Does nothing for other datasets.
-<<<<<<< HEAD
-        
-=======
 
->>>>>>> 470d0862
     """
     def __init__(self, data, included_species=None, num_pts=-1, normalize=True, shuffle=True, subtract_thermo=True):
 
