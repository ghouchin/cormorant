--- conflicted
+++ resolved
@@ -204,7 +204,6 @@
 
         predict = predict.squeeze(-1)
 
-<<<<<<< HEAD
         return predict
 
 
@@ -454,6 +453,4 @@
 
         predict = predict.squeeze(-1)
 
-=======
->>>>>>> 470d0862
         return predict