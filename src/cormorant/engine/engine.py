import logging
import torch
import os
from datetime import datetime
from math import sqrt, inf, ceil
from cormorant.engine.utils import rel_pos_deriv_to_forces

logger = logging.getLogger(__name__)


class Engine(object):
    """
    Class for both training and inference phasees of the Cormorant network.

    Includes checkpoints, optimizer, scheduler.

    Roughly based upon TorchNet
    """

    def __init__(self, args, dataloaders, model, loss_fn, optimizer, scheduler, target, restart_epochs,
                 bestfile, checkfile, num_epoch, num_train, batch_size, device, dtype, save=True, load=True, alpha=0,
                 lr_minibatch=False, predictfile=None, textlog=True):
        self.args = args
        self.dataloaders = dataloaders
        self.model = model
        self.optimizer = optimizer
        self.scheduler = scheduler
        self.restart_epochs = restart_epochs
        self.lr_minibatch = lr_minibatch
        self.num_train = num_train
        self.num_epoch = num_epoch
        self.batch_size = batch_size
        self.target = target
        self.alpha = alpha
        self.predictfile = predictfile
        self.textlog = textlog
        self.save = save
        self.load = load
        self.loss_fn = loss_fn

        self.stats = dataloaders['train'].dataset.stats
        self.bestfile = bestfile
        self.checkfile = checkfile

        # TODO: Fix this until TB summarize is implemented.
        self.summarize = False

        self.best_loss = inf
        self.epoch = 0
        self.minibatch = 0

        self.device = device
        self.dtype = dtype

    def _save_checkpoint(self, valid_loss):
        if not self.save:
            return
        save_dict = {'args': self.args,
                     'model_state': self.model.state_dict(),
                     'optimizer_state': self.optimizer.state_dict(),
                     'scheduler_state': self.scheduler.state_dict(),
                     'epoch': self.epoch,
                     'minibatch': self.minibatch,
                     'best_loss': self.best_loss,
                     'stats': self.stats,
                     'max_charge': self.dataloaders['train'].dataset.max_charge,
                     'included_species': self.dataloaders['train'].dataset.included_species,
                     'num_species': self.dataloaders['train'].dataset.num_species}

        if (valid_loss < self.best_loss):
            self.best_loss = save_dict['best_loss'] = valid_loss
            logging.info('Lowest loss achieved! Saving best result to file: {}'.format(self.bestfile))
            torch.save(save_dict, self.bestfile)

        logging.info('Saving to checkpoint file: {}'.format(self.checkfile))
        torch.save(save_dict, self.checkfile)

    def load_checkpoint(self):
        """
        Load checkpoint from previous file.
        """
        if not self.load:
            return
        elif os.path.exists(self.checkfile):
            logging.info('Loading previous model from checkpoint!')
            self.load_state(self.checkfile)
        else:
            logging.info('No checkpoint included! Starting fresh training program.')
            return

    def load_state(self, checkfile):
        logging.info('Loading from checkpoint!')

        checkpoint = torch.load(checkfile)
        self.model.load_state_dict(checkpoint['model_state'])
        self.optimizer.load_state_dict(checkpoint['optimizer_state'])
        self.scheduler.load_state_dict(checkpoint['scheduler_state'])
        self.epoch = checkpoint['epoch']
        self.best_loss = checkpoint['best_loss']
        self.minibatch = checkpoint['minibatch']

        logging.info('Best loss from checkpoint: {} at epoch {}'.format(self.best_loss, self.epoch))

    def evaluate(self, splits=None, best=True, final=True):
        """
        Evaluate model on training/validation/testing splits.

        :splits: List of splits to include. Only valid splits are: 'train', 'valid', 'test'
        :best: Evaluate best model as determined by minimum validation error over evolution
        :final: Evaluate final model at end of training phase
        """
        if splits is None:
            splits = ['train', 'valid', 'test']
        if not self.save:
            logging.info('No model saved! Cannot give final status.')
            return

        # Evaluate final model (at end of training)
        if final:
            logging.info('Getting predictions for model in last checkpoint.')

            # Load checkpoint model to make predictions
            checkpoint = torch.load(self.checkfile)
            self.model.load_state_dict(checkpoint['model_state'])

            # Loop over splits, predict, and output/log predictions
            for split in splits:
                losses, mae, rmse, predict, targets = self.predict(split)
                self.log_predict(predict, targets, losses, mae, rmse, split, description='Final')

        # Evaluate best model as determined by validation error
        if best:
            logging.info('Getting predictions for best model.')

            # Load best model to make predictions
            checkpoint = torch.load(self.bestfile)
            self.model.load_state_dict(checkpoint['model_state'])

            # Loop over splits, predict, and output/log predictions
            for split in splits:
                loss, mae, rmse, predict, targets = self.predict(split)
                self.log_predict(predict, targets, loss, mae, rmse, split, description='Best')
        logging.info('Inference phase complete!')

    def _warm_restart(self, epoch):
        restart_epochs = self.restart_epochs

        if epoch in restart_epochs:
            logging.info('Warm learning rate restart at epoch {}!'.format(epoch))
            self.scheduler.last_epoch = 0
            idx = restart_epochs.index(epoch)
            self.scheduler.T_max = restart_epochs[idx+1] - restart_epochs[idx]
            if self.lr_minibatch:
                self.scheduler.T_max *= ceil(self.num_train / self.batch_size)
            self.scheduler.step(0)

    def _log_minibatch(self, batch_idx, loss, mini_batch_mae, mini_batch_rmse, batch_t, epoch_t):
        mini_batch_loss = loss.item()

        # Exponential average of recent MAE/RMSE on training set for more convenient logging.
        if batch_idx == 0:
            self.mae, self.rmse = mini_batch_mae, mini_batch_rmse
        else:
            alpha = self.alpha 
            self.mae = alpha * self.mae + (1 - alpha) * mini_batch_mae
            self.rmse = alpha * self.rmse + (1 - alpha) * mini_batch_rmse

        dtb = (datetime.now() - batch_t).total_seconds()
        tepoch = (datetime.now() - epoch_t).total_seconds()
        self.batch_time += dtb
        tcollate = tepoch-self.batch_time

        if self.textlog:
            logstring = ' E:{:3}, B: {:5}/{}'.format(self.epoch+1, batch_idx, len(self.dataloaders['train']))
            logstring += '{:> 9.4f}{:> 9.4f}{:> 9.4f}'.format(sqrt(mini_batch_loss), self.mae, self.rmse)
            logstring += '  dt:{:> 6.2f}{:> 8.2f}{:> 8.2f}'.format(dtb, tepoch, tcollate)
            logstring += '  {:.2E}'.format(self.scheduler.get_lr()[0])
            logging.info(logstring)

        if self.summarize:
            self.summarize.add_scalar('train/mae', sqrt(mini_batch_loss), self.minibatch)

    def _step_lr_batch(self):
        if self.lr_minibatch:
            self.scheduler.step()

    def _step_lr_epoch(self):
        if not self.lr_minibatch:
            self.scheduler.step()

    def train(self):
        epoch0 = self.epoch
        for epoch in range(epoch0, self.num_epoch):
            self.epoch = epoch
            # epoch_time = datetime.now()
            logging.info('Starting Epoch: {}'.format(epoch+1))

            self._warm_restart(epoch)
            self._step_lr_epoch()

            train_predict, train_targets, train_loss  = self.train_epoch()
            valid_loss, valid_mae, valid_rmse, valid_predict, valid_targets = self.predict('valid')

            self.log_predict(train_predict, train_targets, train_loss, self.mae, self.rmse, 'train', epoch=epoch)
            self.log_predict(valid_predict, valid_targets, valid_loss, valid_mae, valid_rmse, 'valid', epoch=epoch)

            self._save_checkpoint(valid_loss)

            logging.info('Epoch {} complete!'.format(epoch+1))

    def _get_target(self, data, stats=None):
        """
        Get the learning target.
        If a stats dictionary is included, return a normalized learning target.
        """
        targets = data[self.target].to(self.device, self.dtype)
        

        if stats is not None:
            mu, sigma = stats[self.target] #mu is the average energy per atom and std is the standard deviation of the total energies.
            targets = (targets - mu*data['num_atoms'].to(self.device)) / sigma

        return targets

    def train_epoch(self):
        dataloader = self.dataloaders['train']

        self.mae, self.rmse, self.batch_time = 0, 0, 0
        all_loss = 0
        all_predict, all_targets = [], []
    

        self.model.train()
        epoch_t = datetime.now()
        for batch_idx, data in enumerate(dataloader):
            batch_t = datetime.now()

            # Calculate loss and backprop
            loss, mse, mae, predict, targets = self.compute_single_batch(data)
            mae = mae.detach().cpu()
            loss.backward()
<<<<<<< HEAD
            # ####### DEBUG
            #params = list(self.model.parameters()) 
            #params[-2].grad
            # params = list(self.model.parameters())
            # print(torch.tensor([torch.max(p0.grad) for p0 in params]))
            # print(torch.tensor([torch.min(p0.grad) for p0 in params]))
            # print(torch.tensor([torch.min(torch.abs(p0.grad)) for p0 in params]))
            # raise Exception
            # ####### DEBUG
=======
>>>>>>> 38baabca

            # Step optimizer and learning rate
            self.optimizer.step()
            self._step_lr_batch()

            mse = mse.detach().cpu() 
            targets, predict = targets.detach().cpu(), predict.detach().cpu()
            loss = loss.detach().cpu()
            
            all_predict.append(predict)
            all_targets.append(targets)

            all_loss += loss 

            #the running total of MAE and RMSE is calcuated here and saved to self.mae, self.rmse
            self._log_minibatch(batch_idx, loss, mae, sqrt(mse), batch_t, epoch_t)

            self.minibatch += 1

        all_predict = torch.cat(all_predict)
        all_targets = torch.cat(all_targets)

        return all_predict, all_targets, all_loss 

    def compute_single_batch(self, data):
        # Standard zero-gradient
        self.optimizer.zero_grad()
        targets = self._get_target(data, self.stats)
        predict = self.model(data)
        data['num_atoms'] = data['num_atoms'].to(self.device)
        loss = self.loss_fn(predict/data['num_atoms'], targets/data['num_atoms'])
        mse = loss
        mae = torch.nn.functional.l1_loss(predict/data['num_atoms'], targets/data['num_atoms'])

        mu, sigma = self.stats[self.target] #mu is the average energy per atom and std is the standard deviation of the total energies. 
        predict = sigma*predict + mu*data['num_atoms']
        targets = sigma*targets + mu*data['num_atoms']
        predict = predict/data['num_atoms']
        targets = targets/data['num_atoms']

        data['num_atoms'] = data['num_atoms'].detach().cpu()
        return loss, mse, mae, predict, targets

    def predict(self, set='valid'):
        dataloader = self.dataloaders[set]

        self.model.eval()
        all_loss, all_mae, all_mse = 0, 0, 0
        all_predict, all_targets = [], []
        start_time = datetime.now()
        logging.info('Starting testing on {} set: '.format(set))


        for data in dataloader:
            
<<<<<<< HEAD
            loss, predict, targets = self.compute_single_batch(data)
            loss = loss.detach().cpu()
=======
            loss, mse, mae, predict, targets = self.compute_single_batch(data)
            loss = loss.detach().cpu()
            mse = mse.detach().cpu()
            mae = mae.detach().cpu()
>>>>>>> 38baabca
            predict, targets = targets.detach().cpu(), predict.detach().cpu()
            all_targets.append(targets)
            all_predict.append(predict)

            all_mse += mse*data['energy'].shape[0] #generating sum of square errors
            all_mae += mae*data['energy'].shape[0] #generating sum of abs errors 
            all_loss += loss*data['energy'].shape[0]
        
        N = len(dataloader.dataset.data['energy'])
        all_rmse = sqrt(all_mse/N)
        all_mae /= N 
        all_loss /= N
        all_predict = torch.cat(all_predict)
        all_targets = torch.cat(all_targets)

        dt = (datetime.now() - start_time).total_seconds()
        logging.info(' Done! (Time: {}s)'.format(dt))

        return all_loss, all_mae, all_rmse, all_predict, all_targets
        

    def log_predict(self, predict, targets, loss, mae, rmse, dataset, epoch=-1, description='Current'):
        mu, sigma = self.stats[self.target]
        mae_units = sigma*mae
        rmse_units = sigma*rmse
        loss_units = sigma*sigma*loss


        datastrings = {'train': 'Training', 'test': 'Testing', 'valid': 'Validation'}

        if epoch >= 0:
            suffix = 'final'
            logstr = 'Epoch: {} Complete! {} {} Loss: {:8.4f} w/units: {:8.4f}.  MAE: {:8.4f} w/units: {:8.4f} RMSE: {:8.4f} w/units: {:8.4f}'
            logstr = logstr.format(epoch+1, description, datastrings[dataset], loss, loss_units, mae, mae_units, rmse, rmse_units)
            logging.info(logstr)
        else:
            suffix = 'best'
            logstr = 'Training: {} Complete! {} {} Loss: {:8.4f} w/units: {:8.4f}.  MAE: {:8.4f} w/units: {:8.4f} RMSE: {:8.4f} w/units: {:8.4f}'
            logstr = logstr.format(epoch+1, description, datastrings[dataset], loss, loss_units, mae, mae_units, rmse, rmse_units)
            logging.info(logstr)

        if self.predictfile is not None:
            file = self.predictfile + '.' + suffix + '.' + dataset + '.pt'
            logging.info('Saving predictions to file: {}'.format(file))
            torch.save({'predict': predict, 'targets': targets}, file)


class ForceEngine(Engine):
    def __init__(self, args, dataloaders, model, loss_fn, optimizer, scheduler, target, restart_epochs,
                 bestfile, checkfile, num_epoch, num_train, batch_size, device, dtype,
                 uses_relative_pos=False, save=True, load=True, alpha=0, lr_minibatch=False, predictfile=None, textlog=True):
        super().__init__(args, dataloaders, model, loss_fn, optimizer, scheduler, target, restart_epochs,
                         bestfile, checkfile, num_epoch, num_train, batch_size, device, dtype, save=save, load=load,
                         alpha=alpha, lr_minibatch=lr_minibatch, predictfile=predictfile, textlog=textlog)
        self.uses_relative_pos = uses_relative_pos

    def train(self):
        epoch0 = self.epoch
        for epoch in range(epoch0, self.num_epoch):
            self.epoch = epoch
            # epoch_time = datetime.now()                                                                                                                                                                                                                                                                    
            logging.info('Starting Epoch: {}'.format(epoch+1))

            self._warm_restart(epoch)
            self._step_lr_epoch()

            train_predict, train_targets, train_loss  = self.train_epoch()
            valid_loss, valid_mae, valid_rmse, valid_force_rmse, valid_predict, valid_targets = self.predict('valid')

            self.log_predict(train_predict, train_targets, train_loss, self.mae, self.rmse, self.force_rmse, 'train', epoch=epoch)
            self.log_predict(valid_predict, valid_targets, valid_loss, valid_mae, valid_rmse, valid_force_rmse, 'valid', epoch=epoch)

            self._save_checkpoint(valid_loss)

            logging.info('Epoch {} complete!'.format(epoch+1))


    def train_epoch(self):
        dataloader = self.dataloaders['train']

        self.mae, self.rmse, self.force_rmse, self.batch_time = 0, 0, 0, 0
        all_loss = 0
        all_predict, all_targets = [], []


        self.model.train()
        epoch_t = datetime.now()
        for batch_idx, data in enumerate(dataloader):
            batch_t = datetime.now()

            # Calculate loss and backprop                                                                                                                                                                                                                                                                    
            loss, mse, mae, force_mse, predict, targets = self.compute_single_batch(data)
            mae = mae.detach().cpu()
            loss.backward()

            # Step optimizer and learning rate                                                                                                                                                                                                                                                               
            self.optimizer.step()
            self._step_lr_batch()

            mse = mse.detach().cpu()
            force_mse = force_mse.detach().cpu()
            targets, predict = targets.detach().cpu(), predict.detach().cpu()
            loss = loss.detach().cpu()

            all_predict.append(predict)
            all_targets.append(targets)

            all_loss += loss

            #the running total of MAE and RMSE is calcuated here and saved to self.mae, self.rmse                                                                                                                                                                                                            
            self._log_minibatch(batch_idx, loss, mae, sqrt(mse), sqrt(force_mse), batch_t, epoch_t)
            

            self.minibatch += 1

        all_predict = torch.cat(all_predict)
        all_targets = torch.cat(all_targets)

        return all_predict, all_targets, all_loss


    def compute_single_batch(self, data):
        # Standard zero-gradient
        self.optimizer.zero_grad()

        # Get targets and predictions
        energy_scaled = self._get_target(data, self.stats)
        force_scaled = data['forces'].to(self.device, self.dtype)
        if self.stats is not None:
            __, sigma = self.stats[self.target]
            force_scaled /= sigma
        s = force_scaled.shape

        #force_scaled = (force_scaled.view(s[0],-1).t()/data['num_atoms'].to(self.device)).t().view(s) #hack to get force on an atom divided by num_atoms
        
        data['relative_pos'] = data['relative_pos'].to(self.device, self.dtype)
        data['positions'] = data['positions'].to(self.device, self.dtype)

        if self.uses_relative_pos:
            pos_input = data['relative_pos']
        else:
            pos_input = data['positions']
        pos_input.requires_grad_()

        energy_pred = self.model(data)

        Esum = torch.sum(energy_pred, dim=0)
        force_pred = -torch.autograd.grad(Esum, pos_input, create_graph=True, retain_graph=True)[0] 
        if self.uses_relative_pos:
            force_pred[~data['edge_mask']] = 0.
            force_pred = rel_pos_deriv_to_forces(force_pred)
        else:
            force_pred[~data['atom_mask']] = 0.

        #force_pred = (force_pred.view(s[0],-1).t()/data['num_atoms'].to(self.device)).t().view(s)
        data['num_atoms'] = data['num_atoms'].to(self.device)
        # Calculate loss and backprop
        loss, mse, force_mse = self.loss_fn(energy_pred/data['num_atoms'], force_pred, energy_scaled/data['num_atoms'], force_scaled)
        mae = torch.nn.functional.l1_loss(energy_pred/data['num_atoms'], energy_scaled/data['num_atoms'])

        mu, sigma = self.stats[self.target]
        energy_pred = sigma*energy_pred + mu*data['num_atoms']
        energy_scaled = sigma*energy_scaled + mu*data['num_atoms']
        energy_pred = energy_pred/data['num_atoms']
        energy_scaled = energy_scaled/data['num_atoms']
        
        data['num_atoms'] = data['num_atoms'].detach().cpu()
        return loss, mse, mae, force_mse, energy_pred, energy_scaled  
        

    def predict(self, set='valid'):
        dataloader = self.dataloaders[set]

        self.model.eval()
        all_loss, all_mae, all_mse, all_force_mse = 0, 0, 0, 0
        all_predict, all_targets = [], []
        start_time = datetime.now()
        logging.info('Starting testing on {} set: '.format(set))


        for data in dataloader:

            loss, mse, mae, force_mse, predict, targets = self.compute_single_batch(data)
            loss = loss.detach().cpu()
            mse = mse.detach().cpu()
            mae = mae.detach().cpu()
            force_mse = force_mse.detach().cpu()
            predict, targets = targets.detach().cpu(), predict.detach().cpu()
            all_targets.append(targets)
            all_predict.append(predict)

            all_mse += mse*data['energy'].shape[0] #generating sum of square errors
            all_mae += mae*data['energy'].shape[0] #generating sum of abs errors
            all_force_mse += force_mse*data['energy'].shape[0] #generating sum of square errors
            all_loss += loss*data['energy'].shape[0]

        N = len(dataloader.dataset.data['energy'])
        all_rmse = sqrt(all_mse/N)
        all_force_rmse = sqrt(all_force_mse/N)
        all_mae /= N
        all_loss /= N
        all_predict = torch.cat(all_predict)
        all_targets = torch.cat(all_targets)

        dt = (datetime.now() - start_time).total_seconds()
        logging.info(' Done! (Time: {}s)'.format(dt))

        return all_loss, all_mae, all_rmse, all_force_rmse, all_predict, all_targets


    def _log_minibatch(self, batch_idx, loss, mini_batch_mae, mini_batch_rmse, mini_batch_force_rmse, batch_t, epoch_t):
        mini_batch_loss = loss.item()

        # Exponential average of recent MAE/RMSE on training set for more convenient logging.                                                                                                                                                                                                                
        if batch_idx == 0:
            self.mae, self.rmse, self.force_rmse = mini_batch_mae, mini_batch_rmse, mini_batch_force_rmse
        else:
            alpha = self.alpha
            self.mae = alpha * self.mae + (1 - alpha) * mini_batch_mae
            self.rmse = alpha * self.rmse + (1 - alpha) * mini_batch_rmse
            self.force_rmse = alpha * self.force_rmse + (1 - alpha) * mini_batch_force_rmse
        dtb = (datetime.now() - batch_t).total_seconds()
        tepoch = (datetime.now() - epoch_t).total_seconds()
        self.batch_time += dtb
        tcollate = tepoch-self.batch_time

        if self.textlog:
            logstring = ' E:{:3}, B: {:5}/{}'.format(self.epoch+1, batch_idx, len(self.dataloaders['train']))
            logstring += '{:> 9.4f}{:> 9.4f}{:> 9.4f}'.format(sqrt(mini_batch_loss), self.mae, self.rmse)
            logstring += '  dt:{:> 6.2f}{:> 8.2f}{:> 8.2f}'.format(dtb, tepoch, tcollate)
            logstring += '  {:.2E}'.format(self.scheduler.get_lr()[0])
            logging.info(logstring)

        if self.summarize:
            self.summarize.add_scalar('train/mae', sqrt(mini_batch_loss), self.minibatch)



    def log_predict(self, predict, targets, loss, mae, rmse, force_rmse, dataset, epoch=-1, description='Current'):
        mu, sigma = self.stats[self.target]
        mae_units = sigma*mae
        rmse_units = sigma*rmse
        loss_units = sigma*sigma*loss
        force_rmse_units = sigma*force_rmse


        datastrings = {'train': 'Training', 'test': 'Testing', 'valid': 'Validation'}

        if epoch >= 0:
            suffix = 'final'
            logstr = 'Epoch: {} Complete! {} {} Loss: {:8.4f} w/units: {:8.4f}.  MAE: {:8.4f} w/units: {:8.4f} RMSE: {:8.4f} w/units: {:8.4f}, FRMSE: {:8.4f} w/units: {:8.4f}'
            logstr = logstr.format(epoch+1, description, datastrings[dataset], loss, loss_units, mae, mae_units, rmse, rmse_units, force_rmse, force_rmse_units)
            logging.info(logstr)
        else:
            suffix = 'best'
            logstr = 'Training: {} Complete! {} {} Loss: {:8.4f} w/units: {:8.4f}.  MAE: {:8.4f} w/units: {:8.4f} RMSE: {:8.4f} w/units: {:8.4f}, FRMSE: {:8.4f} w/units: {:8.4f}'
            logstr = logstr.format(epoch+1, description, datastrings[dataset], loss, loss_units, mae, mae_units, rmse, rmse_units, force_rmse, force_rmse_units)
            logging.info(logstr)

        if self.predictfile is not None:
            file = self.predictfile + '.' + suffix + '.' + dataset + '.pt'
            logging.info('Saving predictions to file: {}'.format(file))
            torch.save({'predict': predict, 'targets': targets}, file)



def energy_and_force_mse_loss(energy_pred, force_pred, energy_scaled, force_scaled, force_factor=0.):
    """
    Basic MSE loss on the energies and forces
    """
    energy_mse = torch.nn.functional.mse_loss(energy_pred, energy_scaled)
    force_mse = torch.nn.functional.mse_loss(force_pred, force_scaled)
    loss = energy_mse  + force_factor * force_mse
    return loss, energy_mse, force_mse<|MERGE_RESOLUTION|>--- conflicted
+++ resolved
@@ -239,18 +239,7 @@
             loss, mse, mae, predict, targets = self.compute_single_batch(data)
             mae = mae.detach().cpu()
             loss.backward()
-<<<<<<< HEAD
-            # ####### DEBUG
-            #params = list(self.model.parameters()) 
-            #params[-2].grad
-            # params = list(self.model.parameters())
-            # print(torch.tensor([torch.max(p0.grad) for p0 in params]))
-            # print(torch.tensor([torch.min(p0.grad) for p0 in params]))
-            # print(torch.tensor([torch.min(torch.abs(p0.grad)) for p0 in params]))
-            # raise Exception
-            # ####### DEBUG
-=======
->>>>>>> 38baabca
+
 
             # Step optimizer and learning rate
             self.optimizer.step()
@@ -306,15 +295,11 @@
 
         for data in dataloader:
             
-<<<<<<< HEAD
-            loss, predict, targets = self.compute_single_batch(data)
-            loss = loss.detach().cpu()
-=======
             loss, mse, mae, predict, targets = self.compute_single_batch(data)
             loss = loss.detach().cpu()
             mse = mse.detach().cpu()
             mae = mae.detach().cpu()
->>>>>>> 38baabca
+
             predict, targets = targets.detach().cpu(), predict.detach().cpu()
             all_targets.append(targets)
             all_predict.append(predict)
