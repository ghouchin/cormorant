--- conflicted
+++ resolved
@@ -13,37 +13,6 @@
 from cormorant.nn import NoLayer
 
 
-<<<<<<< HEAD
-
-class Cormorant(nn.Module):
-    """
-    A basic example of a Cormorant architecture, as used in ?????. The network consists of one or more MPNN layers, followed by one or more c
-
-    Parameters
-    ----------
-    num_cg_levels : ints
-        Number of cg levels to use.
-    maxl : int or list of ints
-        Cutoff in CG operations in each layer.  Must be of length num_cg_levels.
-    max_sh : int or list of ints
-        Maximum number of Spherical Harmonics used for message passing in each layer.
-        Must be of length num_cg_levels.
-    num_channels : int or list of ints
-        Number of channels to use in each layer.
-    num_species : int
-        Number of species present in the network.
-    cutoff_type : str
-        Type of radial cutoff to use.
-    soft_cut_rad : scalar or list of scalars.
-        Cutoff radius for the soft cutoff.
-    
-
-    Notes
-    -----
-    TODO : Change the input to have the max_l, etc. exclusively take a list of ints.
-    TODO : Finish the documentation.
-        
-=======
 class Cormorant(CGModule):
     """
     Basic Cormorant Network
@@ -70,7 +39,6 @@
     dtype : :obj:`torch.dtype`
         Data type to initialize the level to level to
     cg_dict : :obj:`nn.cg_lib.CGDict`
->>>>>>> 583974a0
     """
     def __init__(self, maxl, max_sh, num_cg_levels, num_channels, num_species,
                  cutoff_type, hard_cut_rad, soft_cut_rad, soft_cut_width,
