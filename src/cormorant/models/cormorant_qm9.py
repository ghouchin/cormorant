--- conflicted
+++ resolved
@@ -67,11 +67,7 @@
         super().__init__(maxl=max(maxl+max_sh), device=device, dtype=dtype, cg_dict=cg_dict)
         device, dtype, cg_dict = self.device, self.dtype, self.cg_dict
 
-<<<<<<< HEAD
-=======
         logging.info('CGdict maxl: {}'.format(cg_dict.maxl))
-
->>>>>>> 10a69eab
         self.num_cg_levels = num_cg_levels
         self.num_channels = num_channels
         self.charge_power = charge_power
