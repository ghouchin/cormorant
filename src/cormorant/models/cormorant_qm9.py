import torch
import torch.nn as nn

import logging

from cormorant.cg_lib import CGModule, SphericalHarmonicsRel

from cormorant.models.cormorant_cg import CormorantCG

from cormorant.nn import RadialFilters
from cormorant.nn import InputMPNN
from cormorant.nn import OutputPMLP, GetScalarsAtom
from cormorant.nn import NoLayer


class CormorantQM9(CGModule):
    """
    Basic Cormorant Network used to train QM9 results in Cormorant paper.

    Parameters
    ----------
    maxl : :class:`int` of :class:`list` of :class:`int`
        Maximum weight in the output of CG products. (Expanded to list of
        length :class:`num_cg_levels`)
    max_sh : :class:`int` of :class:`list` of :class:`int`
        Maximum weight in the output of the spherical harmonics  (Expanded to list of
        length :class:`num_cg_levels`)
    num_cg_levels : :class:`int`
        Number of cg levels to use.
    num_channels : :class:`int` of :class:`list` of :class:`int`
        Number of channels that the output of each CG are mixed to (Expanded to list of
        length :class:`num_cg_levels`)
    num_species : :class:`int`
        Number of species of atoms included in the input dataset.
    device : :class:`torch.device`
        Device to initialize the level to
    dtype : :class:`torch.torch.dtype`
        Data type to initialize the level to level to
    cg_dict : :class:`CGDict <cormorant.cg_lib.CGDict>`
        Clebsch-gordan dictionary object.
    """
    def __init__(self, maxl, max_sh, num_cg_levels, num_channels, num_species,
                 cutoff_type, hard_cut_rad, soft_cut_rad, soft_cut_width,
                 weight_init, level_gain, charge_power, basis_set,
                 charge_scale, gaussian_mask,
                 top, input, num_mpnn_layers, activation='leakyrelu',
                 device=None, dtype=None, cg_dict=None,
                 use_edge_in=True, use_edge_dot=True, use_pos_funcs=True,
                 use_ag=True, use_sq=True, use_id=True):

        logging.info('Initializing network!')
        level_gain = expand_var_list(level_gain, num_cg_levels)

        hard_cut_rad = expand_var_list(hard_cut_rad, num_cg_levels)
        soft_cut_rad = expand_var_list(soft_cut_rad, num_cg_levels)
        soft_cut_width = expand_var_list(soft_cut_width, num_cg_levels)

        maxl = expand_var_list(maxl, num_cg_levels)
        max_sh = expand_var_list(max_sh, num_cg_levels)
        num_channels = expand_var_list(num_channels, num_cg_levels+1)

        logging.info('hard_cut_rad: {}'.format(hard_cut_rad))
        logging.info('soft_cut_rad: {}'.format(soft_cut_rad))
        logging.info('soft_cut_width: {}'.format(soft_cut_width))
        logging.info('maxl: {}'.format(maxl))
        logging.info('max_sh: {}'.format(max_sh))
        logging.info('num_channels: {}'.format(num_channels))

        super().__init__(maxl=max(maxl+max_sh), device=device, dtype=dtype, cg_dict=cg_dict)
        device, dtype, cg_dict = self.device, self.dtype, self.cg_dict

        logging.info('CGdict maxl: {}'.format(cg_dict.maxl))

        self.num_cg_levels = num_cg_levels
        self.num_channels = num_channels
        self.charge_power = charge_power
        self.charge_scale = charge_scale
        self.num_species = num_species

        # Set up spherical harmonics
        self.sph_harms = SphericalHarmonicsRel(max(max_sh), conj=True,
                                               device=device, dtype=dtype, cg_dict=cg_dict)

        # Set up position functions, now independent of spherical harmonics
        self.rad_funcs = RadialFilters(max_sh, basis_set, num_channels, num_cg_levels,
                                       device=self.device, dtype=self.dtype)
        tau_pos = self.rad_funcs.tau

        num_scalars_in = self.num_species * (self.charge_power + 1)
        num_scalars_out = num_channels[0]

        self.input_func_atom = InputMPNN(num_scalars_in, num_scalars_out, num_mpnn_layers,
                                         soft_cut_rad[0], soft_cut_width[0], hard_cut_rad[0],
                                         activation=activation, device=self.device, dtype=self.dtype)
        self.input_func_edge = NoLayer()

        tau_in_atom = self.input_func_atom.tau
        tau_in_edge = self.input_func_edge.tau

        self.cormorant_cg = CormorantCG(maxl, max_sh, tau_in_atom, tau_in_edge,
<<<<<<< HEAD
                                        tau_pos, num_cg_levels, num_channels, level_gain, weight_init,
                                        cutoff_type, hard_cut_rad, soft_cut_rad, soft_cut_width,
                                        cat=True, gaussian_mask=gaussian_mask,
                                        device=self.device, dtype=self.dtype, cg_dict=self.cg_dict,
                                        use_edge_in=use_edge_in, use_edge_dot=use_edge_dot, use_pos_funcs=use_pos_funcs,
                                        use_ag=use_ag, use_sq=use_sq, use_id=use_id)
=======
                                        tau_pos, num_cg_levels, num_channels,
                                        level_gain, weight_init, cutoff_type,
                                        hard_cut_rad, soft_cut_rad, soft_cut_width,
                                        cat=True, gaussian_mask=gaussian_mask,
                                        device=self.device, dtype=self.dtype, cg_dict=self.cg_dict)
>>>>>>> 72544835

        tau_cg_levels_atom = self.cormorant_cg.tau_levels_atom
        tau_cg_levels_edge = self.cormorant_cg.tau_levels_edge

        self.get_scalars_atom = GetScalarsAtom(tau_cg_levels_atom,
                                               device=self.device, dtype=self.dtype)
        self.get_scalars_edge = NoLayer()

        num_scalars_atom = self.get_scalars_atom.num_scalars
        num_scalars_edge = self.get_scalars_edge.num_scalars

        self.output_layer_atom = OutputPMLP(num_scalars_atom, activation=activation,
                                            device=self.device, dtype=self.dtype)
        self.output_layer_edge = NoLayer()

        logging.info('Model initialized. Number of parameters: {}'.format(
            sum(p.nelement() for p in self.parameters())))

    def forward(self, data, covariance_test=False):
        """
        Runs a forward pass of the network.

        Parameters
        ----------
        data : :obj:`dict`
            Dictionary of data to pass to the network.
        covariance_test : :obj:`bool`, optional
            If true, returns all of the atom-level representations twice.

        Returns
        -------
        prediction : :obj:`torch.Tensor`
            The output of the layer
        """
        # Get and prepare the data
        atom_scalars, atom_mask, edge_scalars, edge_mask, atom_positions = self.prepare_input(data)

        # Calculate spherical harmonics and radial functions
        spherical_harmonics, norms, sq_norms = self.sph_harms(atom_positions, atom_positions)
        rad_func_levels = self.rad_funcs(norms, edge_mask * (norms > 0))

        # Prepare the input reps for both the atom and edge network
        atom_reps_in = self.input_func_atom(atom_scalars, atom_mask, edge_scalars, edge_mask, norms, sq_norms)
        edge_net_in = self.input_func_edge(atom_scalars, atom_mask, edge_scalars, edge_mask, norms, sq_norms)

        # Clebsch-Gordan layers central to the network
        atoms_all, edges_all = self.cormorant_cg(atom_reps_in, atom_mask, edge_net_in, edge_mask,
                                                 rad_func_levels, norms, sq_norms, spherical_harmonics)

        # Construct scalars for network output
        atom_scalars = self.get_scalars_atom(atoms_all)
        edge_scalars = self.get_scalars_edge(edges_all)

        # Prediction in this case will depend only on the atom_scalars. Can make
        # it more general here.
        prediction = self.output_layer_atom(atom_scalars, atom_mask)

        # Covariance test
        if covariance_test:
            return prediction, atoms_all, atoms_all
        else:
            return prediction

    def prepare_input(self, data):
        """
        Extracts input from data class

        Parameters
        ----------
        data : ?????
            Information on the state of the system.

        Returns
        -------
        atom_scalars : :obj:`torch.Tensor`
            Tensor of scalars for each atom.
        atom_mask : :obj:`torch.Tensor`
            Mask used for batching data.
        atom_positions: :obj:`torch.Tensor`
            Positions of the atoms
        edge_mask: :obj:`torch.Tensor`
            Mask used for batching data.
        """
        charge_power, charge_scale, device, dtype = self.charge_power, self.charge_scale, self.device, self.dtype

        atom_positions = data['positions'].to(device, dtype)
        one_hot = data['one_hot'].to(device, dtype)
        charges = data['charges'].to(device, dtype)

        atom_mask = data['atom_mask'].to(device)
        edge_mask = data['edge_mask'].to(device)

        charge_tensor = (charges.unsqueeze(-1)/charge_scale).pow(torch.arange(charge_power+1., device=device, dtype=dtype))
        charge_tensor = charge_tensor.view(charges.shape + (1, charge_power+1))
        atom_scalars = (one_hot.unsqueeze(-1) * charge_tensor).view(charges.shape[:2] + (-1,))

        edge_scalars = torch.tensor([])

        return atom_scalars, atom_mask, edge_scalars, edge_mask, atom_positions

def expand_var_list(var, num_cg_levels):
    if type(var) is list:
        var_list = var + (num_cg_levels-len(var))*[var[-1]]
    elif type(var) in [float, int]:
        var_list = [var] * num_cg_levels
    else:
        raise ValueError('Incorrect type {}'.format(type(var)))
    return var_list<|MERGE_RESOLUTION|>--- conflicted
+++ resolved
@@ -98,21 +98,12 @@
         tau_in_edge = self.input_func_edge.tau
 
         self.cormorant_cg = CormorantCG(maxl, max_sh, tau_in_atom, tau_in_edge,
-<<<<<<< HEAD
                                         tau_pos, num_cg_levels, num_channels, level_gain, weight_init,
                                         cutoff_type, hard_cut_rad, soft_cut_rad, soft_cut_width,
                                         cat=True, gaussian_mask=gaussian_mask,
                                         device=self.device, dtype=self.dtype, cg_dict=self.cg_dict,
                                         use_edge_in=use_edge_in, use_edge_dot=use_edge_dot, use_pos_funcs=use_pos_funcs,
                                         use_ag=use_ag, use_sq=use_sq, use_id=use_id)
-=======
-                                        tau_pos, num_cg_levels, num_channels,
-                                        level_gain, weight_init, cutoff_type,
-                                        hard_cut_rad, soft_cut_rad, soft_cut_width,
-                                        cat=True, gaussian_mask=gaussian_mask,
-                                        device=self.device, dtype=self.dtype, cg_dict=self.cg_dict)
->>>>>>> 72544835
-
         tau_cg_levels_atom = self.cormorant_cg.tau_levels_atom
         tau_cg_levels_edge = self.cormorant_cg.tau_levels_edge
 
