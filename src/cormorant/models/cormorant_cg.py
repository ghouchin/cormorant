--- conflicted
+++ resolved
@@ -1,7 +1,3 @@
-<<<<<<< HEAD
-=======
-import logging
->>>>>>> 10a69eab
 import torch.nn as nn
 import logging
 
