--- conflicted
+++ resolved
@@ -154,10 +154,7 @@
 
         if 'forces' in properties:
             forces = self._get_forces(energy, corm_input)
-<<<<<<< HEAD
             forces *= self.trainer.stats['energy'][1]
-=======
->>>>>>> cc03c267
             self.results['forces'] = forces.detach().cpu().numpy()[0][0]
 
     def initialize_database(self, num_train, num_valid, num_test, datadir, database, splits=None, force_train=True):
@@ -206,10 +203,6 @@
         for i, pred in enumerate(energy):
             derivative_of_rel_pos = -torch.autograd.grad(pred, batch['relative_pos'], create_graph=True, retain_graph=True)[0]
             force = rel_pos_deriv_to_forces(derivative_of_rel_pos)
-<<<<<<< HEAD
-            #forces.append(derivative_of_rel_pos[i])
-=======
->>>>>>> cc03c267
             forces.append(force)
         return torch.stack(forces, dim=0)
 
